package dsig

import (
	"crypto"
	"crypto/ecdsa"
	"crypto/rand"
	"crypto/rsa"
	_ "crypto/sha1"
	_ "crypto/sha256"
	"crypto/x509"
	"encoding/base64"
	"errors"
	"fmt"

	"github.com/beevik/etree"
	"github.com/russellhaering/goxmldsig/etreeutils"
)

type SigningContext struct {
	Hash crypto.Hash

	// This field will be nil and unused if the SigningContext is created with
	// NewSigningContext
	KeyStore      X509KeyStore
	IdAttribute   string
	Prefix        string
	Canonicalizer Canonicalizer

	// KeyStore is mutually exclusive with signer and certs
	signer crypto.Signer
	certs  [][]byte
}

func NewDefaultSigningContext(ks X509KeyStore) *SigningContext {
	return &SigningContext{
		Hash:          crypto.SHA256,
		KeyStore:      ks,
		IdAttribute:   DefaultIdAttr,
		Prefix:        DefaultPrefix,
		Canonicalizer: MakeC14N11Canonicalizer(),
	}
}

// NewSigningContext creates a new signing context with the given signer and certificate chain.
// Note that e.g. rsa.PrivateKey implements the crypto.Signer interface.
// The certificate chain is a slice of ASN.1 DER-encoded X.509 certificates.
// A SigningContext created with this function should not use the KeyStore field.
// It will return error if passed a nil crypto.Signer
func NewSigningContext(signer crypto.Signer, certs [][]byte) (*SigningContext, error) {
	if signer == nil {
		return nil, errors.New("signer cannot be nil for NewSigningContext")
	}
	ctx := &SigningContext{
		Hash:          crypto.SHA256,
		IdAttribute:   DefaultIdAttr,
		Prefix:        DefaultPrefix,
		Canonicalizer: MakeC14N11Canonicalizer(),

		signer: signer,
		certs:  certs,
	}
	return ctx, nil
}

func (ctx *SigningContext) getPublicKeyAlgorithm() x509.PublicKeyAlgorithm {
	if ctx.KeyStore != nil {
		return x509.RSA
	} else {
		switch ctx.signer.Public().(type) {
		case *ecdsa.PublicKey:
			return x509.ECDSA
		case *rsa.PublicKey:
			return x509.RSA
		}
	}

	return x509.UnknownPublicKeyAlgorithm
}

func (ctx *SigningContext) SetSignatureMethod(algorithmID string) error {
	info, ok := signatureMethodsByIdentifier[algorithmID]
	if !ok {
		return fmt.Errorf("unknown SignatureMethod: %s", algorithmID)
	}

	algo := ctx.getPublicKeyAlgorithm()
	if info.PublicKeyAlgorithm != algo {
		return fmt.Errorf("SignatureMethod %s is incompatible with %s key", algorithmID, algo)
	}

	ctx.Hash = info.Hash

	return nil
}

func (ctx *SigningContext) CreateSignature(id string) *etree.Element {

	sig := &etree.Element{
		Tag:   SignatureTag,
		Space: ctx.Prefix,
	}

	xmlns := "xmlns"
	if ctx.Prefix != "" {
		xmlns += ":" + ctx.Prefix
	}

	sig.CreateAttr(xmlns, Namespace)

	if ctx.IdAttribute != "" && id != "" {
		sig.CreateAttr(ctx.IdAttribute, id)
	}
	return sig
}

func (ctx *SigningContext) AddManifestRef(sig *etree.Element, name string, hash_id crypto.Hash, digest []byte) error {

	digestAlgorithmIdentifier, ok := digestAlgorithmIdentifiers[hash_id]
	if !ok {
		return ErrUnsupportedMethod
	}

	manifest := ctx.constructManifest(sig)
	reference := ctx.createNamespacedElement(manifest, ReferenceTag)
	if name != "" {
		reference.CreateAttr(URIAttr, name)
	}
	digestMethod := ctx.createNamespacedElement(reference, DigestMethodTag)
	digestMethod.CreateAttr(AlgorithmAttr, digestAlgorithmIdentifier)

	digestValue := ctx.createNamespacedElement(reference, DigestValueTag)
	digestValue.SetText(base64.StdEncoding.EncodeToString(digest))

	return nil
}

func (ctx *SigningContext) digest(el *etree.Element) ([]byte, error) {
	canonical, err := ctx.Canonicalizer.Canonicalize(el)
	if err != nil {
		return nil, err
	}

	hash := ctx.Hash.New()
	_, err = hash.Write(canonical)
	if err != nil {
		return nil, err
	}

	return hash.Sum(nil), nil
}

<<<<<<< HEAD
func (ctx *SigningContext) constructManifest(sig *etree.Element) *etree.Element {

	man := sig.FindElementPath(ctx.manifestPath(sig))

	if man == nil {
		object := ctx.createNamespacedElement(sig, ObjectTag)
		man = ctx.createNamespacedElement(object, ManifestTag)
		if ctx.IdAttribute != "" {
			man.CreateAttr(ctx.IdAttribute, ManifestPrefix+sig.SelectAttrValue(ctx.IdAttribute, ""))
		}
	}
	return man
}

func (ctx *SigningContext) manifestPath(sig *etree.Element) etree.Path {

	if ctx.IdAttribute != "" {
		val := ManifestPrefix + sig.SelectAttrValue(ctx.IdAttribute, "")
		pstr := fmt.Sprintf("%s/%s[@%s='%s']", ObjectTag, ManifestTag, ctx.IdAttribute, val)
		if path, err := etree.CompilePath(pstr); err == nil {
			return path
		}
	}
	path, _ := etree.CompilePath(ObjectTag + "/" + ManifestTag)
	return path
=======
func (ctx *SigningContext) signDigest(digest []byte) ([]byte, error) {
	if ctx.KeyStore != nil {
		key, _, err := ctx.KeyStore.GetKeyPair()
		if err != nil {
			return nil, err
		}

		rawSignature, err := rsa.SignPKCS1v15(rand.Reader, key, ctx.Hash, digest)
		if err != nil {
			return nil, err
		}

		return rawSignature, nil
	} else {
		rawSignature, err := ctx.signer.Sign(rand.Reader, digest, ctx.Hash)
		if err != nil {
			return nil, err
		}

		return rawSignature, nil
	}
}

func (ctx *SigningContext) getCerts() ([][]byte, error) {
	if ctx.KeyStore != nil {
		if cs, ok := ctx.KeyStore.(X509ChainStore); ok {
			return cs.GetChain()
		}

		_, cert, err := ctx.KeyStore.GetKeyPair()
		if err != nil {
			return nil, err
		}

		return [][]byte{cert}, nil
	} else {
		return ctx.certs, nil
	}
>>>>>>> 1abeb1bd
}

func (ctx *SigningContext) constructSignedInfo(el *etree.Element, enveloped bool) (*etree.Element, error) {
	digestAlgorithmIdentifier := ctx.GetDigestAlgorithmIdentifier()
	if digestAlgorithmIdentifier == "" {
		return nil, errors.New("unsupported hash mechanism")
	}

	signatureMethodIdentifier := ctx.GetSignatureMethodIdentifier()
	if signatureMethodIdentifier == "" {
		return nil, errors.New("unsupported signature method")
	}

	digest, err := ctx.digest(el)
	if err != nil {
		return nil, err
	}

	signedInfo := &etree.Element{
		Tag:   SignedInfoTag,
		Space: ctx.Prefix,
	}

	// /SignedInfo/CanonicalizationMethod
	canonicalizationMethod := ctx.createNamespacedElement(signedInfo, CanonicalizationMethodTag)
	canonicalizationMethod.CreateAttr(AlgorithmAttr, string(ctx.Canonicalizer.Algorithm()))

	// /SignedInfo/SignatureMethod
	signatureMethod := ctx.createNamespacedElement(signedInfo, SignatureMethodTag)
	signatureMethod.CreateAttr(AlgorithmAttr, signatureMethodIdentifier)

	// /SignedInfo/Reference
	reference := ctx.createNamespacedElement(signedInfo, ReferenceTag)

	// additional signature syntax
	if el.Tag == ManifestTag {
		reference.CreateAttr(TypeAttr, ManifestRefType)
	}

	dataId := el.SelectAttrValue(ctx.IdAttribute, "")
	if dataId == "" {
		reference.CreateAttr(URIAttr, "")
	} else {
		reference.CreateAttr(URIAttr, "#"+dataId)
	}

	// /SignedInfo/Reference/Transforms
	transforms := ctx.createNamespacedElement(reference, TransformsTag)
	if enveloped {
		envelopedTransform := ctx.createNamespacedElement(transforms, TransformTag)
		envelopedTransform.CreateAttr(AlgorithmAttr, EnvelopedSignatureAltorithmId.String())
	}
	canonicalizationAlgorithm := ctx.createNamespacedElement(transforms, TransformTag)
	canonicalizationAlgorithm.CreateAttr(AlgorithmAttr, string(ctx.Canonicalizer.Algorithm()))

	// /SignedInfo/Reference/DigestMethod
	digestMethod := ctx.createNamespacedElement(reference, DigestMethodTag)
	digestMethod.CreateAttr(AlgorithmAttr, digestAlgorithmIdentifier)

	// /SignedInfo/Reference/DigestValue
	digestValue := ctx.createNamespacedElement(reference, DigestValueTag)
	digestValue.SetText(base64.StdEncoding.EncodeToString(digest))

	return signedInfo, nil
}

func (ctx *SigningContext) ConstructSignature(el *etree.Element, enveloped bool) (*etree.Element, error) {

	signedInfo, err := ctx.constructSignedInfo(el, enveloped)
	if err != nil {
		return nil, err
	}

	sig := ctx.CreateSignature("")
	sig.AddChild(signedInfo)

	// When using xml-c14n11 (ie, non-exclusive canonicalization) the canonical form
	// of the SignedInfo must declare all namespaces that are in scope at it's final
	// enveloped location in the document. In order to do that, we're going to construct
	// a series of cascading NSContexts to capture namespace declarations:

	// First get the context surrounding the element we are signing.
	rootNSCtx, err := etreeutils.NSBuildParentContext(el)
	if err != nil {
		return nil, err
	}

	// Then capture any declarations on the element itself.
	elNSCtx, err := rootNSCtx.SubContext(el)
	if err != nil {
		return nil, err
	}

	// Followed by declarations on the Signature (which we just added above)
	sigNSCtx, err := elNSCtx.SubContext(sig)
	if err != nil {
		return nil, err
	}

	return ctx.signing(sig, sigNSCtx, signedInfo)
}

func (ctx *SigningContext) signing(sig *etree.Element, sigNSCtx etreeutils.NSContext, signedInfo *etree.Element) (*etree.Element, error) {

	// Finally detatch the SignedInfo in order to capture all of the namespace
	// declarations in the scope we've constructed.
	detatchedSignedInfo, err := etreeutils.NSDetatch(sigNSCtx, signedInfo)
	if err != nil {
		return nil, err
	}

	digest, err := ctx.digest(detatchedSignedInfo)
	if err != nil {
		return nil, err
	}

	rawSignature, err := ctx.signDigest(digest)
	if err != nil {
		return nil, err
	}

	certs, err := ctx.getCerts()
	if err != nil {
		return nil, err
	}

	signatureValue := ctx.createNamespacedElement(sig, SignatureValueTag)
	signatureValue.SetText(base64.StdEncoding.EncodeToString(rawSignature))

	keyInfo := ctx.createNamespacedElement(sig, KeyInfoTag)
	x509Data := ctx.createNamespacedElement(keyInfo, X509DataTag)
	for _, cert := range certs {
		x509Certificate := ctx.createNamespacedElement(x509Data, X509CertificateTag)
		x509Certificate.SetText(base64.StdEncoding.EncodeToString(cert))
	}

	return sig, nil
}

func (ctx *SigningContext) createNamespacedElement(el *etree.Element, tag string) *etree.Element {
	child := el.CreateElement(tag)
	child.Space = ctx.Prefix
	return child
}

func (ctx *SigningContext) SignManifest(sig *etree.Element) (*etree.Element, error) {

	// First get the default context
	rootNSCtx := etreeutils.DefaultNSContext

	// Followed by declarations on the Signature (which we just added above)
	sigNSCtx, err := rootNSCtx.SubContext(sig)
	if err != nil {
		return nil, err
	}

	man := sig.FindElementPath(ctx.manifestPath(sig))
	if man == nil {
		return nil, errors.New("missing manifest element")
	}

	manifest, err := etreeutils.NSDetatch(sigNSCtx, man)
	if err != nil {
		return nil, err
	}

	signedInfo, err := ctx.constructSignedInfo(manifest, false)
	if err != nil {
		return nil, err
	}

	sig.AddChild(signedInfo)

	return ctx.signing(sig, sigNSCtx, signedInfo)
}

func (ctx *SigningContext) SignEnveloped(el *etree.Element) (*etree.Element, error) {
	sig, err := ctx.ConstructSignature(el, true)
	if err != nil {
		return nil, err
	}

	ret := el.Copy()
	ret.Child = append(ret.Child, sig)

	return ret, nil
}

func (ctx *SigningContext) GetSignatureMethodIdentifier() string {
	algo := ctx.getPublicKeyAlgorithm()

	if ident, ok := signatureMethodIdentifiers[algo][ctx.Hash]; ok {
		return ident
	}
	return ""
}

func (ctx *SigningContext) GetDigestAlgorithmIdentifier() string {
	if ident, ok := digestAlgorithmIdentifiers[ctx.Hash]; ok {
		return ident
	}
	return ""
}

// Useful for signing query string (including DEFLATED AuthnRequest) when
// using HTTP-Redirect to make a signed request.
// See 3.4.4.1 DEFLATE Encoding of https://docs.oasis-open.org/security/saml/v2.0/saml-bindings-2.0-os.pdf
func (ctx *SigningContext) SignString(content string) ([]byte, error) {
	hash := ctx.Hash.New()
	if ln, err := hash.Write([]byte(content)); err != nil {
		return nil, fmt.Errorf("error calculating hash: %v", err)
	} else if ln < 1 {
		return nil, fmt.Errorf("zero length hash")
	}
	digest := hash.Sum(nil)

	return ctx.signDigest(digest)
}<|MERGE_RESOLUTION|>--- conflicted
+++ resolved
@@ -134,22 +134,6 @@
 	return nil
 }
 
-func (ctx *SigningContext) digest(el *etree.Element) ([]byte, error) {
-	canonical, err := ctx.Canonicalizer.Canonicalize(el)
-	if err != nil {
-		return nil, err
-	}
-
-	hash := ctx.Hash.New()
-	_, err = hash.Write(canonical)
-	if err != nil {
-		return nil, err
-	}
-
-	return hash.Sum(nil), nil
-}
-
-<<<<<<< HEAD
 func (ctx *SigningContext) constructManifest(sig *etree.Element) *etree.Element {
 
 	man := sig.FindElementPath(ctx.manifestPath(sig))
@@ -175,7 +159,23 @@
 	}
 	path, _ := etree.CompilePath(ObjectTag + "/" + ManifestTag)
 	return path
-=======
+}
+
+func (ctx *SigningContext) digest(el *etree.Element) ([]byte, error) {
+	canonical, err := ctx.Canonicalizer.Canonicalize(el)
+	if err != nil {
+		return nil, err
+	}
+
+	hash := ctx.Hash.New()
+	_, err = hash.Write(canonical)
+	if err != nil {
+		return nil, err
+	}
+
+	return hash.Sum(nil), nil
+}
+
 func (ctx *SigningContext) signDigest(digest []byte) ([]byte, error) {
 	if ctx.KeyStore != nil {
 		key, _, err := ctx.KeyStore.GetKeyPair()
@@ -214,7 +214,6 @@
 	} else {
 		return ctx.certs, nil
 	}
->>>>>>> 1abeb1bd
 }
 
 func (ctx *SigningContext) constructSignedInfo(el *etree.Element, enveloped bool) (*etree.Element, error) {
