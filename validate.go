--- conflicted
+++ resolved
@@ -231,90 +231,6 @@
 }
 
 func (ctx *ValidationContext) validateSignature(el *etree.Element, sig *types.Signature, cert *x509.Certificate) (*etree.Element, error) {
-<<<<<<< HEAD
-	if el == nil {
-		el = sig.UnderlyingElement().Copy()
-	} else {
-		el = el.Copy()
-	}
-
-	root := &etree.Element{
-		Tag:   "root",
-		Child: []etree.Token{el},
-	}
-
-	// Iterate through all references
-	var transformed *etree.Element
-	for _, ref := range sig.SignedInfo.References {
-		var canonicalizer Canonicalizer
-		var err error
-
-		if ref.URI != "" {
-			var rawPath string
-
-			switch ref.URI[0] {
-			case '/':
-				rawPath = ref.URI
-			case '#':
-				rawPath = "//*[@" + ctx.IdAttribute + "='" + ref.URI[1:] + "']"
-			default:
-				log.Printf("WARNING: Signature not checked. Unsupported URI: " + ref.URI)
-				continue
-			}
-			path, err := etree.CompilePath(rawPath)
-			if err != nil {
-				return nil, err
-			}
-
-			transformed = root.FindElementPath(path)
-			if transformed == nil {
-				return nil, errors.New("Error implementing etree: " + rawPath)
-			}
-			transformed, canonicalizer, err = ctx.transform(transformed, sig, &ref)
-			if err != nil {
-				return nil, err
-			}
-		} else {
-			transformed, canonicalizer, err = ctx.transform(el, sig, &ref)
-			if err != nil {
-				return nil, err
-			}
-		}
-
-		digestAlgorithm := ref.DigestAlgo.Algorithm
-
-		// Digest the transformed XML and compare it to the 'DigestValue' from the 'SignedInfo'
-		digest, err := ctx.digest(transformed, digestAlgorithm, canonicalizer)
-		if err != nil {
-			return nil, err
-		}
-
-		decodedDigestValue, err := base64.StdEncoding.DecodeString(ref.DigestValue)
-		if err != nil {
-			return nil, err
-		}
-
-		if !bytes.Equal(digest, decodedDigestValue) {
-			xml, _ := canonicalizer.Canonicalize(transformed)
-			return nil, errors.New(
-				"Signature could not be verified for " +
-					ref.URI +
-					". Digest expected " +
-					base64.StdEncoding.EncodeToString(decodedDigestValue) +
-					". Digest found " +
-					base64.StdEncoding.EncodeToString(digest) +
-					". Transformed: " +
-					string(xml),
-			)
-		}
-
-		// Decode the 'SignatureValue' so we can compare against it
-		decodedSignature, err := base64.StdEncoding.DecodeString(sig.SignatureValue.Data)
-		if err != nil {
-			return nil, errors.New("Could not decode signature")
-		}
-
-=======
 	transformed := el.Copy()
 	// Find the first reference which references the top-level element
 	for _, ref := range sig.SignedInfo.References {
@@ -375,7 +291,6 @@
 			return nil, errors.New("Could not decode signature")
 		}
 
->>>>>>> 046e3cf4
 		// Actually verify the 'SignedInfo' was signed by a trusted source
 		signatureMethod := sig.SignedInfo.SignatureMethod.Algorithm
 		err = ctx.verifySignedInfo(sig, canonicalizer, signatureMethod, cert, decodedSignature)
